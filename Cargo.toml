--- conflicted
+++ resolved
@@ -1,14 +1,8 @@
 [package]
 name = "daemonize-me"
-<<<<<<< HEAD
-version = "1.0.2"
-authors = ["Matheus Xavier <m.xavier@ieee.org>"]
-edition = "2018"
-=======
 version = "2.0.0"
 authors = ["Matheus Xavier <xavier+cargo@2dc.io>"]
 edition = "2021"
->>>>>>> 1c26ba6f
 license = "BSD-3-Clause/Apache-2.0"
 repository = "https://github.com/CardinalBytes/daemonize-me"
 description = "Rust library to ease the task of creating daemons on unix-like systems"
