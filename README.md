# daemonize-me [![Rust](https://github.com/CardinalBytes/daemonize-me/workflows/Rust/badge.svg)](https://github.com/CardinalBytes/daemonize-me/actions) [![Crates.io](https://img.shields.io/crates/v/daemonize-me)](https://crates.io/crates/daemonize-me) [![Crates.io](https://img.shields.io/crates/d/daemonize-me)](https://crates.io/crates/daemonize-me) [![Crates.io](https://img.shields.io/crates/l/daemonize-me)](https://github.com/CardinalBytes/daemonize-me/blob/master/LICENSE)
Rust library to ease the task of creating daemons, I have drawn heavy inspiration from [Daemonize by knsd](https://github.com/knsd/daemonize).

<<<<<<< HEAD
# Current release
1.0-LTS track: 1.0.2

# Basic usage
Add it to your cargo.toml this will add the whole 1.0.x (LTS) series as compatible as per semver
```
daemonize-me = "1.0"
```
Example:
```rust
extern crate daemonize_me;
use daemonize_me::{Daemon, Group, User};
use std::convert::TryFrom;
use std::fs::File;
=======
# Current releases and EOL table
| track    | version | EOL     |
|----------|---------|---------|
| 2.0      | 2.0.0   | TBA     |
| 1.0(LTS) | 1.0.2   | 2022-10 |
>>>>>>> 1c26ba6f

# Semver public API
The public API of this crate is considered 

# Basic usage
Add it to your cargo.toml this will add the whole 2.0.x series as compatible as per semver
```toml
daemonize-me = "2.0"
```
Then look at [example.rs](examples/example.rs)


## OS support
I will try to keep support for linux, freebsd and macos

| os                  | tier          |
|---------------------|---------------|
| linux               | tier 1        |
| freebsd, openbsd    | tier 2        |
| macos, netbsd, unix | tier 3        |
| Anything non unix   | not supported |

For tier 1 any code that breaks the tests and or ci/cd is blocking for a release,
tier 2 compilation errors are release blocking, tier 3 are supported on a best effort basis,
and build failure as well as test failures are not blocking.

note on custom/hobby OS support, if your os implements the syscalls used in lib.rs with behavior that is equivalent then this library is likely to work but it's even less of a guarantee.

<<<<<<< HEAD
## Supported Versions
LTS versions are marked as such in the current release, those have a lifetime of 6 months after the release of the next version.

Non LTS versions will only be supported until the next version:

i.e: 1.0.x is an LTS version, when 2.0.0 lands it will be supported for 6 more months.
within releases patches are **NOT LTS**.

=======
>>>>>>> 1c26ba6f
# License

Licensed under either of

* Apache License, Version 2.0 (LICENSE-APACHE or http://www.apache.org/licenses/LICENSE-2.0)
* BSD 3 Clause License

# Contribution

Unless you explicitly state otherwise, any contribution intentionally submitted for inclusion in the work by you shall be dual licensed as above, without any additional terms or conditions.<|MERGE_RESOLUTION|>--- conflicted
+++ resolved
@@ -1,28 +1,11 @@
 # daemonize-me [![Rust](https://github.com/CardinalBytes/daemonize-me/workflows/Rust/badge.svg)](https://github.com/CardinalBytes/daemonize-me/actions) [![Crates.io](https://img.shields.io/crates/v/daemonize-me)](https://crates.io/crates/daemonize-me) [![Crates.io](https://img.shields.io/crates/d/daemonize-me)](https://crates.io/crates/daemonize-me) [![Crates.io](https://img.shields.io/crates/l/daemonize-me)](https://github.com/CardinalBytes/daemonize-me/blob/master/LICENSE)
 Rust library to ease the task of creating daemons, I have drawn heavy inspiration from [Daemonize by knsd](https://github.com/knsd/daemonize).
 
-<<<<<<< HEAD
-# Current release
-1.0-LTS track: 1.0.2
-
-# Basic usage
-Add it to your cargo.toml this will add the whole 1.0.x (LTS) series as compatible as per semver
-```
-daemonize-me = "1.0"
-```
-Example:
-```rust
-extern crate daemonize_me;
-use daemonize_me::{Daemon, Group, User};
-use std::convert::TryFrom;
-use std::fs::File;
-=======
 # Current releases and EOL table
 | track    | version | EOL     |
 |----------|---------|---------|
 | 2.0      | 2.0.0   | TBA     |
 | 1.0(LTS) | 1.0.2   | 2022-10 |
->>>>>>> 1c26ba6f
 
 # Semver public API
 The public API of this crate is considered 
@@ -51,17 +34,6 @@
 
 note on custom/hobby OS support, if your os implements the syscalls used in lib.rs with behavior that is equivalent then this library is likely to work but it's even less of a guarantee.
 
-<<<<<<< HEAD
-## Supported Versions
-LTS versions are marked as such in the current release, those have a lifetime of 6 months after the release of the next version.
-
-Non LTS versions will only be supported until the next version:
-
-i.e: 1.0.x is an LTS version, when 2.0.0 lands it will be supported for 6 more months.
-within releases patches are **NOT LTS**.
-
-=======
->>>>>>> 1c26ba6f
 # License
 
 Licensed under either of
